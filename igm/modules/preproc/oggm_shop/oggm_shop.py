--- conflicted
+++ resolved
@@ -120,15 +120,12 @@
 
     x = np.squeeze(nc.variables["x"]).astype("float32")
     y = np.flip(np.squeeze(nc.variables["y"]).astype("float32"))
-<<<<<<< HEAD
+
     if hasattr(nc, 'pyproj_srs'):
         pyproj_srs = nc.pyproj_srs
     else:
         pyproj_srs = None
     
-=======
-
->>>>>>> 5edf85c0
     #If you know that grids above a certain size are going to make your GPU memory explode,
     #activating this commented block and setting the number in the if statement to your
     #maximum threshold will cause IGM to skip execution and move on to the next one
