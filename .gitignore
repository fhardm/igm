--- conflicted
+++ resolved
@@ -36,10 +36,6 @@
 data
 thk_MG
 .history/
-<<<<<<< HEAD
 .idea/
-=======
-
 energy_iceflow_DG.py
-emulate_DG.py
->>>>>>> 5edf85c0
+emulate_DG.py